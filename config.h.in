--- conflicted
+++ resolved
@@ -5,31 +5,26 @@
 #define CT_CONFIG_H
 
 //---------------------------- Version Flags ------------------//
-<<<<<<< HEAD
+// Cantera version -> this will be a double-quoted string value
+//                    refering to branch number within svn
+#undef CANTERA_VERSION
+
+//---------------------------- Version Flags ------------------//
 //
 // Cantera version -> this will be a double-quoted string value
 //                    refering to branch number within svn
 #undef CANTERA_VERSION
 //
-=======
-// Cantera version -> this will be a double-quoted string value
-//                    refering to branch number within svn
-#undef CANTERA_VERSION
-
->>>>>>> fa563094
 // Integer for major number of Cantera
 #define CANTERA_VERSION_MAJORNUMBER  18
 // Flag indicating it's part of major version 18
 #define CANTERA_VERSION_18       1
 //  Flag indicating it's a development version
 #define CANTERA_VERSION_18_XXX   1
-<<<<<<< HEAD
 //  Flag indictaing that its part of 1.8_LiquidTransportDevelop branch
 #define CANTERA_VERSION_18_LTD   1
 //
-=======
 
->>>>>>> fa563094
 //------------------------ Development flags ------------------//
 //
 // Compile in additional debug printing where available.
