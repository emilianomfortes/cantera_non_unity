/**
 *  @file State.h Header for the class State, that manages the
 * independent variables of temperature, mass density, and species
 * mass/mole fraction that define the thermodynamic state (see \ref
 * phases and class \link Cantera::State State\endlink).
 */

/*
 *  $Date$
 *  $Revision$
 *
 *  Copyright 2001-2003 California Institute of Technology
 *  See file License.txt for licensing information
 *
 */

#ifndef CT_STATE2_H
#define CT_STATE2_H

#include "ct_defs.h"
#include "utilities.h"

#ifdef WIN32
#pragma warning(disable:4996)
#endif

namespace Cantera {

    
  //! Manages the independent variables of temperature, mass density,
  //! and species mass/mole fraction that define the thermodynamic
  //! state.
  /*!
   * Class State stores just enough information about a
   * multicomponent solution to specify its intensive thermodynamic
   * state.  It stores values for the temperature, mass density, and
   * an array of species mass fractions. It also stores an array of
   * species molecular weights, which are used to convert between
   * mole and mass representations of the composition. These are the
   * \e only properties of the species that class State knows about.
   * For efficiency in mass/mole conversion, the vector of mass
   * fractions divided by molecular weight \f$ Y_k/M_k \f$ is also
   * stored.
   *
   * Class State is not usually used directly in application
   * programs. Its primary use is as a base class for class
   * Phase. Class State has no virtual methods, and none of its
   * methods are meant to be overloaded. However, this is one exception.
   *  If the phase is incompressible, then the density must be replaced
   *  by the pressure as the independent variable. In this case, functions
   *  such as setMassFraction within the class %State must actually now
   *  calculate the density (at constant T and P) instead of leaving
   *  it alone as befits an independent variable. Threfore, these type
   *  of functions are virtual functions and need to be overloaded 
   *  for incompressible phases. Note, for almost incompressible phases
   *  (or phases which utilize standard states based on a T and P) this
   *  may be advantageous as well, and they need to overload these functions
   *  too. 
   *
   * @ingroup phases
   */
  class State {

  public:

    /**
     * Constructor. 
     */
    State();
            
    /**
     * Destructor. Since no memory is allocated by methods of this
     * class, the destructor does nothing.
     */
    virtual ~State();

    /**
     * Copy Constructor for the State Class
     *
     * @param right   Reference to the class to be copied.
     */
    State(const State& right);

    /**
     * Assignment operator for the state class.
     *
     * @param right   Reference to the class to be copied.
     */
    State& operator=(const State& right);


    /// @name Species Information
    ///
    /// The only thing class State knows about the species is their
    /// molecular weights.
    //@{        

    /// Return a read-only reference to the array of molecular
    /// weights.
    const array_fp& molecularWeights() const { return m_molwts; }


    //@}
    /// @name Composition
    //@{

	
    //! Get the species mole fraction vector.
    /*!
     * @param x On return, x contains the mole fractions. Must have a
     *          length greater than or equal to the number of species.
     */
    void getMoleFractions(doublereal* const x) const;


    //! The mole fraction of species k.
    /*!
     *   If k is ouside the valid
     *   range, an exception will be thrown. Note that it is
     *   somewhat more efficent to call getMoleFractions if the
     *   mole fractions of all species are desired.
     *   @param k species index
     */
    doublereal moleFraction(const int k) const;

    
    //! Set the mole fractions to the specified values, and then 
    //! normalize them so that they sum to 1.0.
    /*!
     * @param x Array of unnormalized mole fraction values (input). 
     *          Must have a length greater than or equal to the number of
     *          species.
     *
     * @param x  Input vector of mole fractions. There is no restriction
     *           on the sum of the mole fraction vector. Internally,
     *           the State object will normalize this vector before
     *           storring its contents.
     *           Length is m_kk.
     */
    virtual void setMoleFractions(const doublereal* const x);

    /**
     * Set the mole fractions to the specified values without
     * normalizing. This is useful when the normalization
     * condition is being handled by some other means, for example
     * by a constraint equation as part of a larger set of
     * equations.
     *
     * @param x  Input vector of mole fractions.
     *           Length is m_kk.
     */
    virtual void setMoleFractions_NoNorm(const doublereal* const x);

    /**
     * Get the species mass fractions.  
     * @param y On return, y
     * contains the mass fractions. Array \a y must have a length
     * greater than or equal to the number of species.
     *
     * @param y  Output vector of mass fractions.
     *           Length is m_kk. 
     */
    void getMassFractions(doublereal* const y) const;

    //! Mass fraction of species k. 
    /*!
     *  If k is outside the valid
     *  range, an exception will be thrown. Note that it is
     *  somewhat more efficent to call getMassFractions if the
     *   mass fractions of all species are desired.
     * 
     * @param k    species index
     */
    doublereal massFraction(const int k) const;

    /**
     * Set the mass fractions to the specified values, and then 
     * normalize them so that they sum to 1.0.
     * @param y Array of unnormalized mass fraction values (input). 
     * Must have a length greater than or equal to the number of
     * species.
     *
     * @param y  Input vector of mass fractions. There is no restriction
     *           on the sum of the mass fraction vector. Internally,
     *           the State object will normalize this vector before
     *           storring its contents.
     *           Length is m_kk.
     */
    virtual void setMassFractions(const doublereal* const y);

    /**
     * Set the mass fractions to the specified values without
     * normalizing. This is useful when the normalization
     * condition is being handled by some other means, for example
     * by a constraint equation as part of a larger set of
     * equations.
     *
     * @param y  Input vector of mass fractions.
     *           Length is m_kk.
     */
    virtual void setMassFractions_NoNorm(const doublereal* const y);

    /**
     * Get the species concentrations (kmol/m^3).  @param c On
     * return, \a c contains the concentrations for all species.
     * Array \a c must have a length greater than or equal to the
     * number of species.
     */
    void getConcentrations(doublereal* const c) const;

    /**
     * Concentration of species k. If k is outside the valid
     * range, an exception will be thrown.
     *
     * @param  k Index of species
     */
    doublereal concentration(const int k) const;

    
    //! Set the concentrations to the specified values within the
    //! phase. 
<<<<<<< HEAD
    /*
=======
    /*!
>>>>>>> b0e4592e
     * We set the concentrations here and therefore we set the
     * overall density of the phase. We hold the temperature constant
     * during this operation. Therefore, we have possibly changed
     * the pressure of the phase by calling this routine.
     *
     * @param conc The input vector to this routine is in dimensional
     *          units. For volumetric phases c[k] is the
     *          concentration of the kth species in kmol/m3.
     *          For surface phases, c[k] is the concentration
     *          in kmol/m2. The length of the vector is the number
     *          of species in the phase.
     */
    virtual void setConcentrations(const doublereal* const conc);

    //! Returns a read-only pointer to the start of the
    //! massFraction array
    /*!
     *  The pointer returned is readonly
     *  @return  returns a pointer to a vector of doubles of length m_kk.
     */
    const doublereal* massFractions() const {
      return &m_y[0]; 
    }

    /**
     * Returns a read-only pointer to the start of the
     * moleFraction/MW array.  This array is the array of mole
     * fractions, each divided by the mean molecular weight.
     */
    const doublereal* moleFractdivMMW() const;

    //@}

    /// @name Mean Properties
    //@{
    /**
     * Evaluate the mole-fraction-weighted mean of Q:
     * \f[ \sum_k X_k Q_k. \f]
     * Array Q should contain pure-species molar property 
     * values.
     *
     * @param Q input vector of length m_kk that is to be averaged.
     * @return
     *   mole-freaction-weighted mean of Q
     */
    doublereal mean_X(const doublereal* const Q) const;

    /**
     * Evaluate the mass-fraction-weighted mean of Q:
     * \f[ \sum_k Y_k Q_k \f]
     *
     * @param Q  Array Q contains a vector of species property values in mass units.
     * @return
     *     Return value containing the  mass-fraction-weighted mean of Q.
     */        
    doublereal mean_Y(const doublereal* const Q) const;

    /**
     * The mean molecular weight. Units: (kg/kmol)
     */
    doublereal meanMolecularWeight() const {
      return m_mmw; 
    }

    //! Evaluate \f$ \sum_k X_k \log X_k \f$.
    /*!
     * @return
     *     returns the indicated sum. units are dimensionless.
     */
    doublereal sum_xlogx() const;

    //! Evaluate \f$ \sum_k X_k \log Q_k \f$.
    /*!
     *  @param Q Vector of length m_kk to take the log average of
     *  @return Returns the indicated sum.
     */
    doublereal sum_xlogQ(doublereal* const Q) const;
    //@}

    /// @name Thermodynamic Properties
    /// Class State only stores enough thermodynamic data to
    /// specify the state. In addition to composition information, 
    /// it stores the temperature and
    /// mass density. 
    //@{

    /// Temperature (K).
    doublereal temperature() const { 
      return m_temp;
    }

    /// Density (kg/m^3).
    virtual doublereal density() const { 
      return m_dens;
    }

    /// Molar density (kmol/m^3).
    doublereal molarDensity() const;

    //! Set the internally storred density (kg/m^3) of the phase
    /*!
     * Note the density of a phase is an indepedent variable.
     * 
     * @param density Input density (kg/m^3).
     */
    virtual void setDensity(const doublereal density) {
      m_dens = density;
    }

    //! Set the internally storred molar density (kmol/m^3) of the phase.
    /*!
     * @param molarDensity   Input molar density (kmol/m^3).
     */
    virtual void setMolarDensity(const doublereal molarDensity);

    //! Set the temperature (K).
    /*!
     * This function sets the internally storred temperature of the phase.
     *
     * @param temp Temperature in kelvin
     */
    virtual void setTemperature(const doublereal temp) {
      m_temp = temp;
    }
    //@}

    //! True if the number species has been set
    bool ready() const;

    //! Every time the mole fractions have changed, this routine
    //! will increment the stateMFNumber
    /*!
     *  @param forceChange If this is true then the stateMFNumber always
     *                     changes. This defaults to false.
     */
    void stateMFChangeCalc(bool forceChange = false);

    //! Return the state number
    int stateMFNumber() const;

  protected:

    /**
     * @internal 
     * Initialize. Make a local copy of the vector of
     * molecular weights, and resize the composition arrays to
     * the appropriate size. The only information an instance of
     * State has about the species is their molecular weights. 
     *
     * @param mw Vector of molecular weights of the species.
     */
    void init(const array_fp& mw); //, density_is_independent = true);
      
    /**
     * m_kk is the number of species in the phase
     */
    int m_kk;

    //! Set the molecular weight of a single species to a given value
    /*!
     * @param k       id of the species
     * @param mw      Molecular Weight (kg kmol-1)
     */
    void setMolecularWeight(const int k, const double mw) {
      m_molwts[k] = mw;
      m_rmolwts[k] = 1.0/mw;
    }

  private:

    /**
     * Temperature. This is an independent variable 
     * units = Kelvin
     */
    doublereal m_temp;

    /**
     * Density.   This is an independent variable except in
     *            the incompressible degenerate case. Thus,
     *            the pressure is determined from this variable
     *            not the other way round.
     * units = kg m-3
     */
    doublereal m_dens;

    /**
     * m_mmw is the mean molecular weight of the mixture
     * (kg kmol-1)
     */
    doublereal m_mmw;
        
    /**
     *  m_ym[k] = mole fraction of species k divided by the
     *            mean molecular weight of mixture.
     */
    mutable array_fp m_ym;

    /**
     * m_y[k]  = mass fraction of species k
     */
    mutable array_fp m_y;

    /**
     * m_molwts[k] = molecular weight of species k (kg kmol-1)
     */
    array_fp m_molwts;

    /**
     *  m_rmolwts[k] = inverse of the molecular weight of species k
     *  units = kmol kg-1.
     */
    array_fp m_rmolwts;

    //! State Change variable
    /*!
     * Whenever the mole fraction vector changes, this int is 
     * incremented.
     */
    int m_stateNum;

  };

  //! Return the State Mole Fraction Number
  inline int State::stateMFNumber() const {
    return m_stateNum;
  }

}

#endif<|MERGE_RESOLUTION|>--- conflicted
+++ resolved
@@ -215,15 +215,10 @@
      * @param  k Index of species
      */
     doublereal concentration(const int k) const;
-
     
     //! Set the concentrations to the specified values within the
     //! phase. 
-<<<<<<< HEAD
-    /*
-=======
-    /*!
->>>>>>> b0e4592e
+    /*!
      * We set the concentrations here and therefore we set the
      * overall density of the phase. We hold the temperature constant
      * during this operation. Therefore, we have possibly changed
